--- conflicted
+++ resolved
@@ -245,31 +245,6 @@
 ros2 topic echo /sonar/center/scan # Sensori distanza
 ```
 
-<<<<<<< HEAD
-### Avvio RTAB-Map per Mappatura
-```bash
-# 1. Avvia prima il sistema base con Nav2
-ros2 launch mower_bringup bringup_pico_rtab.launch.py
-
-# 2. In un terminale separato, avvia RTAB-Map per mappatura
-ros2 launch mower_bringup rtabmap.launch.py
-
-# Verifica nodi RTAB-Map attivi
-ros2 node list | grep rtabmap
-
-# Visualizza la mappa in costruzione
-ros2 run rtabmap_viz rtabmap_viz
-```
-
-### Test RTAB-Map
-```bash
-# Test componenti RTAB-Map
-ros2 launch rtabmap_ros rtabmap.launch.py \
-  rtabmap_args:="--delete_db_on_start" \
-  rgb_topic:=/camera/image_raw \
-  camera_info_topic:=/camera/camera_info \
-  approx_sync:=false
-=======
 ### Avvio Nav2 + RTAB-Map (Sistema Completo)
 ```bash
 # Modalità localizzazione con mappa esistente (default)
@@ -295,7 +270,6 @@
 
 # Visualizza la mappa in costruzione
 ros2 run rtabmap_viz rtabmap_viz
->>>>>>> 772007f5
 
 # Salva mappa RTAB-Map
 ros2 service call /rtabmap/save_map rtabmap_ros/SaveMap
